# Author::    Lucas Carlson  (mailto:lucas@rufy.com)
# Copyright:: Copyright (c) 2005 Lucas Carlson
# License::   LGPL

require_relative 'extensions/string'

module ClassifierReborn
  class Bayes
    # The class can be created with one or more categories, each of which will be
    # initialized and given a training method. E.g.,
    #      b = ClassifierReborn::Bayes.new 'Interesting', 'Uninteresting', 'Spam'
    def initialize(*categories)
      @categories = Hash.new
      categories.each { |category| @categories[category.prepare_category_name] = Hash.new }
      @total_words = 0
      @category_counts = Hash.new(0)
    end

    # Provides a general training method for all categories specified in Bayes#new
    # For example:
    #     b = ClassifierReborn::Bayes.new 'This', 'That', 'the_other'
    #     b.train :this, "This text"
    #     b.train "that", "That text"
    #     b.train "The other", "The other text"
    def train(category, text)
      category = category.prepare_category_name
                  @category_counts[category] += 1
      Hasher.word_hash(text).each do |word, count|
        @categories[category][word]     ||=     0
        @categories[category][word]      +=     count
        @total_words += count
      end
    end

    # Provides a untraining method for all categories specified in Bayes#new
    # Be very careful with this method.
    #
    # For example:
    #     b = ClassifierReborn::Bayes.new 'This', 'That', 'the_other'
    #     b.train :this, "This text"
    #     b.untrain :this, "This text"
    def untrain(category, text)
      category = category.prepare_category_name
                  @category_counts[category] -= 1
<<<<<<< HEAD
      Hasher.word_hash(text).each do |word, count|
=======
      Hash.word_hash(text).each do |word, count|
>>>>>>> 360f31e0
        if @total_words >= 0
          orig = @categories[category][word] || 0
          @categories[category][word] ||= 0
          @categories[category][word] -= count
          if @categories[category][word] <= 0
            @categories[category].delete(word)
            count = orig
          end
          @total_words -= count
        end
      end
    end

    # Returns the scores in each category the provided +text+. E.g.,
    #    b.classifications "I hate bad words and you"
    #    =>  {"Uninteresting"=>-12.6997928013932, "Interesting"=>-18.4206807439524}
    # The largest of these scores (the one closest to 0) is the one picked out by #classify
    def classifications(text)
      score = Hash.new
      training_count = @category_counts.values.inject { |x,y| x+y }.to_f
      @categories.each do |category, category_words|
        score[category.to_s] = 0
        total = category_words.values.inject(0) {|sum, element| sum+element}
        Hasher.word_hash(text).each do |word, count|
          s = category_words.has_key?(word) ? category_words[word] : 0.1
          score[category.to_s] += Math.log(s/total.to_f)
        end
        # now add prior probability for the category
        s = @category_counts.has_key?(category) ? @category_counts[category] : 0.1
        score[category.to_s] += Math.log(s / training_count)
      end
      return score
    end

    # Returns the classification of the provided +text+, which is one of the
    # categories given in the initializer. E.g.,
    #    b.classify "I hate bad words and you"
    #    =>  'Uninteresting'
    def classify(text)
      (classifications(text).sort_by { |a| -a[1] })[0][0]
    end

    # Provides training and untraining methods for the categories specified in Bayes#new
    # For example:
    #     b = ClassifierReborn::Bayes.new 'This', 'That', 'the_other'
    #     b.train_this "This text"
    #     b.train_that "That text"
    #     b.untrain_that "That text"
    #     b.train_the_other "The other text"
    def method_missing(name, *args)
      category = name.to_s.gsub(/(un)?train_([\w]+)/, '\2').prepare_category_name
      if @categories.has_key? category
        args.each { |text| eval("#{$1}train(category, text)") }
      elsif name.to_s =~ /(un)?train_([\w]+)/
        raise StandardError, "No such category: #{category}"
      else
        super  #raise StandardError, "No such method: #{name}"
      end
    end

    # Provides a list of category names
    # For example:
    #     b.categories
    #     =>   ['This', 'That', 'the_other']
    def categories # :nodoc:
      @categories.keys.collect {|c| c.to_s}
    end

    # Allows you to add categories to the classifier.
    # For example:
    #     b.add_category "Not spam"
    #
    # WARNING: Adding categories to a trained classifier will
    # result in an undertrained category that will tend to match
    # more criteria than the trained selective categories. In short,
    # try to initialize your categories at initialization.
    def add_category(category)
      @categories[category.prepare_category_name] = Hash.new
    end

    alias append_category add_category
  end
end<|MERGE_RESOLUTION|>--- conflicted
+++ resolved
@@ -41,12 +41,8 @@
     #     b.untrain :this, "This text"
     def untrain(category, text)
       category = category.prepare_category_name
-                  @category_counts[category] -= 1
-<<<<<<< HEAD
+      @category_counts[category] -= 1
       Hasher.word_hash(text).each do |word, count|
-=======
-      Hash.word_hash(text).each do |word, count|
->>>>>>> 360f31e0
         if @total_words >= 0
           orig = @categories[category][word] || 0
           @categories[category][word] ||= 0
